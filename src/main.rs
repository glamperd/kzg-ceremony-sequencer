#![doc = include_str!("../Readme.md")]
#![warn(clippy::all, clippy::pedantic, clippy::cargo, clippy::nursery)]
#![cfg_attr(any(test, feature = "bench"), allow(clippy::wildcard_imports))]
// TODO: These lints
#![allow(clippy::cargo_common_metadata)]
#![allow(clippy::multiple_crate_versions)]
#![allow(clippy::module_name_repetitions)]

use std::{
    env,
    path::PathBuf,
    sync::{atomic::AtomicUsize, Arc},
    time::Duration,
};

<<<<<<< HEAD
use crate::{
    data::transcript::read_transcript_file,
    lobby::{clear_lobby_on_interval, SharedContributorState},
    oauth::{github_oauth_client, siwe_oauth_client, SharedAuthState},
    util::parse_url,
};
=======
use crate::io::transcript::read_transcript_file;
>>>>>>> f3e36d8b
use axum::{
    extract::Extension,
    response::Html,
    routing::{get, post},
    Router, Server,
};
use chrono::{DateTime, FixedOffset};
use clap::Parser;
use cli_batteries::{await_shutdown, version};
use eyre::{eyre, Result as EyreResult};
use lobby::SharedLobbyState;
use sessions::{SessionId, SessionInfo};
use storage::persistent_storage_client;
use tokio::sync::RwLock;
use tower_http::trace::TraceLayer;
use tracing::info;
use url::Url;

use crate::{
    api::v1::{
        auth::{auth_client_link, github_callback, siwe_callback},
        contribute::contribute,
        info::{current_state, jwt_info, status},
        lobby::try_contribute,
    },
<<<<<<< HEAD
    constants::LOBBY_FLUSH_INTERVAL,
    data::transcript::{Contribution, Transcript},
=======
    constants::{
        GITHUB_OAUTH_AUTH_URL, GITHUB_OAUTH_REDIRECT_URL, GITHUB_OAUTH_TOKEN_URL,
        LOBBY_CHECKIN_FREQUENCY_SEC, LOBBY_CHECKIN_TOLERANCE_SEC, LOBBY_FLUSH_INTERVAL,
        SIWE_OAUTH_AUTH_URL, SIWE_OAUTH_REDIRECT_URL, SIWE_OAUTH_TOKEN_URL,
    },
>>>>>>> f3e36d8b
    keys::Keys,
};

mod api;
mod constants;
mod io;
mod jwt;
mod keys;
mod lobby;
mod oauth;
mod sessions;
mod storage;
mod test_transcript;
#[cfg(test)]
mod test_util;
mod util;

pub type SharedTranscript<T> = Arc<RwLock<T>>;
pub type SharedCeremonyStatus = Arc<AtomicUsize>;

#[derive(Clone, Debug, PartialEq, Eq, Parser)]
pub struct Options {
    /// API Server url to bind
    #[clap(long, env, default_value = "http://127.0.0.1:8080/")]
    pub server: Url,

    #[clap(flatten)]
    pub keys: keys::Options,
}

#[allow(dead_code)] // Entry point
fn main() {
    cli_batteries::run(
        version!(crypto, small_powers_of_tau),
        async_main::<kzg_ceremony_crypto::contribution::Transcript>,
    );
}

async fn async_main<T>(options: Options) -> EyreResult<()>
where
    T: kzg_ceremony_crypto::interface::Transcript + Send + Sync + 'static,
    T::ContributionType: Send,
    <<T as kzg_ceremony_crypto::interface::Transcript>::ContributionType as kzg_ceremony_crypto::interface::Contribution>::Receipt:
        Send,
{
    // Load JWT keys
    keys::KEYS
        .set(Keys::new(options.keys).await?)
        .map_err(|_e| eyre!("KEYS was already set."))?;

    let config = AppConfig::default();
    let transcript_data = read_transcript_file::<T>(config.transcript_file.clone()).await;
    let transcript = Arc::new(RwLock::new(transcript_data));

    let active_contributor_state = SharedContributorState::default();
    let ceremony_status = Arc::new(AtomicUsize::new(0));
    let lobby_state = SharedLobbyState::default();
    let auth_state = SharedAuthState::default();

    // Spawn automatic queue flusher -- flushes those in the lobby whom have not
    // pinged in a considerable amount of time
    tokio::spawn(clear_lobby_on_interval(
        lobby_state.clone(),
        Duration::from_secs(LOBBY_FLUSH_INTERVAL as u64),
    ));

    let app = Router::new()
        .layer(TraceLayer::new_for_http())
        .route("/hello_world", get(hello_world))
        .route("/auth/request_link", get(auth_client_link))
        .route("/auth/callback/github", get(github_callback))
        .route("/auth/callback/siwe", get(siwe_callback))
        .route("/lobby/try_contribute", post(try_contribute::<T>))
        .route("/contribute", post(contribute::<T>))
        .route("/info/status", get(status))
        .route("/info/jwt", get(jwt_info))
        .route("/info/current_state", get(current_state))
        .layer(Extension(active_contributor_state))
        .layer(Extension(lobby_state))
        .layer(Extension(auth_state))
        .layer(Extension(ceremony_status))
        .layer(Extension(siwe_oauth_client()))
        .layer(Extension(github_oauth_client()))
        .layer(Extension(reqwest::Client::new()))
        .layer(Extension(persistent_storage_client().await))
        .layer(Extension(config))
        .layer(Extension(transcript));

    // Run the server
    let (addr, prefix) = parse_url(&options.server)?;
    let app = Router::new().nest(prefix, app);
    let server = Server::try_bind(&addr)?.serve(app.into_make_service());
    info!("Listening on http://{}{}", server.local_addr(), prefix);
    server.with_graceful_shutdown(await_shutdown()).await?;

    Ok(())
}

#[allow(clippy::unused_async)] // Required for axum function signature
async fn hello_world() -> Html<&'static str> {
    Html("<h1>Server is Running</h1>")
}

#[derive(Clone)]
pub struct AppConfig {
    github_max_creation_time:    DateTime<FixedOffset>,
    eth_check_nonce_at_block:    String,
    eth_min_nonce:               i64,
    eth_rpc_url:                 String,
    transcript_file:             PathBuf,
    transcript_in_progress_file: PathBuf,
}

impl Default for AppConfig {
    fn default() -> Self {
        let transcript =
            env::var("TRANSCRIPT_FILE").unwrap_or_else(|_| "./transcript.json".to_string());
        let transcript_progress = format!("{}.new", transcript);
        Self {
            github_max_creation_time:    DateTime::parse_from_rfc3339(
                constants::GITHUB_ACCOUNT_CREATION_DEADLINE,
            )
            .unwrap(),
            eth_check_nonce_at_block:    constants::ETH_CHECK_NONCE_AT_BLOCK.to_string(),
            eth_min_nonce:               constants::ETH_MIN_NONCE,
            eth_rpc_url:                 env::var("ETH_RPC_URL").expect("Missing ETH_RPC_URL"),
            transcript_file:             PathBuf::from(transcript),
            transcript_in_progress_file: PathBuf::from(transcript_progress),
        }
    }
}<|MERGE_RESOLUTION|>--- conflicted
+++ resolved
@@ -13,16 +13,18 @@
     time::Duration,
 };
 
-<<<<<<< HEAD
 use crate::{
-    data::transcript::read_transcript_file,
+    io::transcript::read_transcript_file,
     lobby::{clear_lobby_on_interval, SharedContributorState},
     oauth::{github_oauth_client, siwe_oauth_client, SharedAuthState},
     util::parse_url,
+    api::v1::{
+        auth::{auth_client_link, github_callback, siwe_callback},
+        info::{current_state, jwt_info, status}, lobby::try_contribute, contribute::contribute,
+    },
+    constants::LOBBY_FLUSH_INTERVAL,
+    keys::Keys,
 };
-=======
-use crate::io::transcript::read_transcript_file;
->>>>>>> f3e36d8b
 use axum::{
     extract::Extension,
     response::Html,
@@ -41,25 +43,6 @@
 use tracing::info;
 use url::Url;
 
-use crate::{
-    api::v1::{
-        auth::{auth_client_link, github_callback, siwe_callback},
-        contribute::contribute,
-        info::{current_state, jwt_info, status},
-        lobby::try_contribute,
-    },
-<<<<<<< HEAD
-    constants::LOBBY_FLUSH_INTERVAL,
-    data::transcript::{Contribution, Transcript},
-=======
-    constants::{
-        GITHUB_OAUTH_AUTH_URL, GITHUB_OAUTH_REDIRECT_URL, GITHUB_OAUTH_TOKEN_URL,
-        LOBBY_CHECKIN_FREQUENCY_SEC, LOBBY_CHECKIN_TOLERANCE_SEC, LOBBY_FLUSH_INTERVAL,
-        SIWE_OAUTH_AUTH_URL, SIWE_OAUTH_REDIRECT_URL, SIWE_OAUTH_TOKEN_URL,
-    },
->>>>>>> f3e36d8b
-    keys::Keys,
-};
 
 mod api;
 mod constants;
@@ -113,6 +96,8 @@
     let transcript = Arc::new(RwLock::new(transcript_data));
 
     let active_contributor_state = SharedContributorState::default();
+
+    // TODO: figure it out from the transcript
     let ceremony_status = Arc::new(AtomicUsize::new(0));
     let lobby_state = SharedLobbyState::default();
     let auth_state = SharedAuthState::default();
