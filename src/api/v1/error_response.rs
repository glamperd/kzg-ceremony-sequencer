--- conflicted
+++ resolved
@@ -95,42 +95,10 @@
 impl IntoResponse for TryContributeError {
     fn into_response(self) -> Response {
         let (status, body) = match self {
-<<<<<<< HEAD
-            Self::UnknownSessionId => {
-                let body = Json(json!({
-                    "code": "TryContributeError::UnknownSessionId",
-                    "error": "unknown session id",
-                }));
-                (StatusCode::UNAUTHORIZED, body)
-            }
-
-            Self::RateLimited => {
-                let body = Json(json!({
-                    "code": "TryContributeError::RateLimited",
-                    "error": "call came too early. rate limited",
-                }));
-                (StatusCode::BAD_REQUEST, body)
-            }
-
-            Self::AnotherContributionInProgress => {
-                let body = Json(json!({
-                    "code": "TryContributeError::AnotherContributionInProgress",
-                    "message": "another contribution in progress",
-                }));
-                (StatusCode::OK, body)
-            }
-            Self::LobbyIsFull => {
-                let body = Json(json!({
-                    "code": "TryContributeError::LobbyIsFull",
-                    "message": "lobby is full",
-                }));
-                (StatusCode::BAD_REQUEST, body)
-            }
-=======
             Self::UnknownSessionId => (StatusCode::UNAUTHORIZED, error_to_json(&self)),
             Self::RateLimited => (StatusCode::BAD_REQUEST, error_to_json(&self)),
             Self::AnotherContributionInProgress => (StatusCode::OK, error_to_json(&self)),
->>>>>>> aa6be2ad
+            Self::LobbyIsFull => (StatusCode::BAD_REQUEST, error_to_json(&self)),
             Self::StorageError(err) => return err.into_response(),
         };
 
