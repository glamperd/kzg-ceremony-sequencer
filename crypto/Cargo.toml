--- conflicted
+++ resolved
@@ -32,13 +32,8 @@
 hex = "0.4.3"
 rand = "0.8.5"
 rayon = "1.5.3"
-<<<<<<< HEAD
-ruint = { version = "1.3.0", features = ["ark-ff"], optional = true }
+ruint = { version = "1.5.0", features = ["ark-ff"], optional = true }
 serde = { version = "1.0.147", features = ["derive"] }
-=======
-ruint = { version = "1.5.0", features = ["ark-ff"], optional = true }
-serde = { version = "1.0.144", features = ["derive"] }
->>>>>>> 533391b0
 serde_json = "1.0.85"
 thiserror = "1.0.34"
 tracing = "0.1.36"
