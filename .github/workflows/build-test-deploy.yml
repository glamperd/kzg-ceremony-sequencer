name: Build, Test & Deploy

on:
  - push
  - pull_request
  - workflow_dispatch

env:
  RUST_VERSION: "1.64"
  NIGHTLY_VERSION: nightly-2022-08-10
  CARGO_TERM_COLOR: always
  # Skip incremental build and debug info generation in CI
  CARGO_INCREMENTAL: 0
  CARGO_PROFILE_DEV_DEBUG: 0
  IMAGE_ID: ghcr.io/${{ github.repository }}:${{ github.sha }}
  IMAGE_LATEST: ghcr.io/${{ github.repository }}:latest
  BIN: ${{ github.event.repository.name }}

jobs:
  accept:
    name: Accept
    runs-on: ubuntu-latest
    needs: [ lint, test, build_and_push, image_manifest ]
    steps:
      - name: Accept
        run: true

  lint:
    name: Lint
    runs-on: ubuntu-latest
    steps:
      - name: Checkout repository
        uses: actions/checkout@v3
        with:
          submodules: recursive
      - name: Install protobuf
        run: sudo apt-get install protobuf-compiler
      - name: Install rust
        uses: actions-rs/toolchain@v1
        with:
          profile: minimal
          toolchain: ${{ env.NIGHTLY_VERSION }}
          override: true
          components: rustfmt, clippy
      - name: Cache build
        uses: Swatinem/rust-cache@v1
        with:
          key: cache-v1
      - name: Check formatting
        uses: actions-rs/cargo@v1
        with:
          command: fmt
          args: --all -- --check
      - uses: actions-rs/clippy-check@v1
        with:
          token: ${{ secrets.GITHUB_TOKEN }}
          args: --locked --workspace --all-features --all-targets
      - name: Check docs
        uses: actions-rs/cargo@v1
        with:
          command: doc
          args: --locked --workspace --all-features --no-deps --document-private-items

  test:
    name: Test
    runs-on: ubuntu-latest
    steps:
      - name: Checkout repository
        uses: actions/checkout@v3
        with:
          submodules: recursive
      - name: Install protobuf
        run: sudo apt-get install protobuf-compiler
      - name: Install rust
        uses: actions-rs/toolchain@v1
        with:
          profile: minimal
          toolchain: ${{ env.NIGHTLY_VERSION }}
          override: true
      - name: Cache build
        uses: Swatinem/rust-cache@v1
        with:
          key: cache-v1
      # Cargo doc test is not included in `--all-targets`
      # See <https://github.com/rust-lang/cargo/issues/6669>
      # Cargo doc test also doesn't support `--no-run`, so we run it but
      # have it just print `--help`.
      # Cargo doc test also fails if there are no library targets.
      - name: Build tests
        run: |
          cargo test --locked --workspace --all-features --all-targets --no-run
          cargo test --locked --workspace --all-features --doc -- --help
      - name: Run tests
        run: |
          cargo test --locked --workspace --all-features --all-targets -- --nocapture
          cargo test --locked --workspace --all-features --doc -- --nocapture

  codecov:
    # See <https://doc.rust-lang.org/nightly/unstable-book/compiler-flags/source-based-code-coverage.html>
    name: Coverage
    runs-on: ubuntu-latest
    env:
      RUSTFLAGS: -Cinstrument-coverage
      RUSTDOCFLAGS: -C instrument-coverage -Z unstable-options --persist-doctests target/debug/doctestbins
      LLVM_PROFILE_FILE: profile-%m.profraw
    steps:
      - name: Checkout repository
        uses: actions/checkout@v3
        with:
          submodules: recursive
      - name: Install protobuf
        run: sudo apt-get install protobuf-compiler
      - name: Install rust
        uses: actions-rs/toolchain@v1
        with:
          profile: minimal
          toolchain: ${{ env.NIGHTLY_VERSION }}
          override: true
          components: llvm-tools-preview
      - name: Cache build
        uses: Swatinem/rust-cache@v1
        with:
          key: cache-v1
      - name: Install cargo-tarpaulin
        run: |
          cargo install cargo-tarpaulin
      - name: Generate RSA Test Keys
        run: |
          openssl genpkey -algorithm RSA -pkeyopt rsa_keygen_bits:3072 -out private.key
          openssl rsa -in private.key -pubout -out publickey.pem
      - name: Generate code coverage
        run: |
<<<<<<< HEAD
          cargo test --locked --workspace --all-features --all-targets --no-fail-fast --no-run
          cargo test --locked --workspace --all-features --doc --no-fail-fast -- --help
      - name: Run tests with coverage
        run: |
          cargo test --locked --workspace --all-features --all-targets --no-fail-fast -- --nocapture
          cargo test --locked --workspace --all-features --doc --no-fail-fast
      - name: Merge execution traces
        run: cargo profdata -- merge -sparse $(find . -iname "profile-*.profraw") -o profile.profdata
      - name: Export to lcov format for codecov
        # See <https://doc.rust-lang.org/nightly/unstable-book/compiler-flags/instrument-coverage.html#including-doc-tests>
        run:
          cargo cov -- export
          --format=lcov > profile.lcov
          --instr-profile=profile.profdata
          $(
          for file in
          $(
          cargo test --locked --workspace --all-features --all-targets
          --no-fail-fast --no-run --message-format=json
          | jq -r "select(.profile.test == true) | .filenames[]"
          | grep -v dSYM -
          )
          target/debug/doctestbins/*/rust_out;
          do
          [[ -x $file ]] && printf "%s %s " -object $file ;
          done
          )
=======
          cargo tarpaulin --out Xml --avoid-cfg-tarpaulin --timeout 180 --features arkworks blst --workspace
>>>>>>> b47a9fc5
      - name: Submit to codecov.io
        uses: codecov/codecov-action@v3.1.1
        with:
          token: ${{ secrets.CODECOV_TOKEN }} # Optional for public repos
          flags: test
          fail_ci_if_error: true
          verbose: true

  security_audit:
    name: Dependency Security Audit
    runs-on: ubuntu-latest
    steps:
      - uses: actions/checkout@v3
        with:
          submodules: recursive
      - name: Install protobuf
        run: sudo apt-get install protobuf-compiler
      - name: Set up Rust
        uses: actions-rs/toolchain@v1
        with:
          profile: minimal
          toolchain: ${{ env.RUST_VERSION }}
          default: true
      - uses: actions-rs/audit-check@v1
        with:
          token: ${{ secrets.GITHUB_TOKEN }}

  build_and_push:
    name: Build image
    runs-on: ubuntu-latest
    strategy:
      matrix:
        platform: [ amd64, arm64 ]
    env:
      FEATURES: mimalloc
    steps:
      - name: Checkout
        uses: actions/checkout@v3
        with:
          submodules: recursive
      - name: Install protobuf
        run: sudo apt-get install protobuf-compiler
      - name: Set up Rust
        uses: actions-rs/toolchain@v1
        with:
          profile: minimal
          toolchain: ${{ env.RUST_VERSION }}
          default: true
      - name: Set up QEMU
        id: qemu
        uses: docker/setup-qemu-action@v2
      - name: Available platforms
        run: echo ${{ steps.qemu.outputs.platforms }}
      - name: Set up Docker Buildx
        uses: docker/setup-buildx-action@v2
      - name: Login to GitHub Container Registry
        uses: docker/login-action@v2
        with:
          registry: ghcr.io
          username: ${{ github.repository_owner }}
          password: ${{ secrets.GITHUB_TOKEN }}
      - name: Cache build
        uses: Swatinem/rust-cache@v1
        with:
          key: ${{ matrix.platform }}-cache-v1
      - name: Build executable
        run: |
          case ${{ matrix.platform }} in
            amd64) ARCH=x86_64 ;;
            arm64) ARCH=aarch64 ;;
            *) false
          esac
          docker run --rm \
            -u $UID:$GID \
            -v "$(pwd)":/src \
            -v $HOME/.cargo:/usr/local/cargo \
            -v /usr/local/cargo/bin \
            ghcr.io/recmo/rust-static-build:$RUST_VERSION-$ARCH \
            cargo build --locked --release --features "$FEATURES"
      - name: Build and push
        uses: docker/build-push-action@v3
        with:
          context: .
          platforms: linux/${{ matrix.platform }}
          tags: ${{ env.IMAGE_ID }}-${{ matrix.platform }}
          push: true
          cache-from: type=gha
          cache-to: type=gha,mode=max
          build-args: BIN=${{ env.BIN }}
      - name: Test image
        run:
          docker run --pull always --platform linux/${{ matrix.platform }} --rm $IMAGE_ID-${{ matrix.platform }} --version

  image_manifest:
    name: Image manifest
    runs-on: ubuntu-latest
    needs: [ build_and_push ]
    steps:
      - name: Login to GitHub Container Registry
        uses: docker/login-action@v2
        with:
          registry: ghcr.io
          username: ${{ github.repository_owner }}
          password: ${{ secrets.GITHUB_TOKEN }}
      - name: Create manifest
        run: docker manifest create $IMAGE_ID{,-amd64,-arm64}
      - name: Inspect manifest
        run: docker manifest inspect $IMAGE_ID
      - name: Push manifest
        run: docker manifest push $IMAGE_ID
      - name: Push latest tag
        if: ${{ github.ref == 'refs/heads/master' || github.ref == 'refs/heads/main' }}
        run: |
          docker pull $IMAGE_ID
          docker tag $IMAGE_ID $IMAGE_LATEST
          docker push $IMAGE_LATEST

  push_to_docker:
    name: Push to Docker Hub
    runs-on: ubuntu-latest
    needs: [ image_manifest ]
    steps:
      - name: Login to GitHub Container Registry
        uses: docker/login-action@v2
        with:
          registry: ghcr.io
          username: ${{ github.repository_owner }}
          password: ${{ secrets.GITHUB_TOKEN }}
      - name: Login to DockerHub
        uses: docker/login-action@v2
        with:
          # Access token `kzg-ceremony-sequencer-github-actions`
          username: carlbeek
          password: ${{ secrets.DOCKERHUB_TOKEN }}
      - name: Push commit tag
        run: |
          docker pull $IMAGE_ID
          docker tag $IMAGE_ID ethereum/kzg-ceremony-sequencer:${{ github.sha }}
          docker push ethereum/kzg-ceremony-sequencer:${{ github.sha }}
      - name: Push latest tag
        if: ${{ github.ref == 'refs/heads/master' || github.ref == 'refs/heads/main' }}
        run: |
          docker pull $IMAGE_ID
          docker tag $IMAGE_ID ethereum/kzg-ceremony-sequencer:latest
          docker push ethereum/kzg-ceremony-sequencer:latest

  deploy_on_fly:
    name: Deploy on fly.io
    runs-on: ubuntu-latest
    needs: [ push_to_docker ]
    if: ${{ github.ref == 'refs/heads/master' || github.ref == 'refs/heads/main' }}
    steps:
      - name: Checkout
        uses: actions/checkout@v3
        with:
          submodules: recursive
      - name: Install flyctl
        uses: superfly/flyctl-actions/setup-flyctl@master
      - name: Deploy on fly.io
        env:
          FLY_API_TOKEN: ${{ secrets.FLY_API_TOKEN }}
        run: flyctl deploy --remote-only<|MERGE_RESOLUTION|>--- conflicted
+++ resolved
@@ -130,37 +130,7 @@
           openssl rsa -in private.key -pubout -out publickey.pem
       - name: Generate code coverage
         run: |
-<<<<<<< HEAD
-          cargo test --locked --workspace --all-features --all-targets --no-fail-fast --no-run
-          cargo test --locked --workspace --all-features --doc --no-fail-fast -- --help
-      - name: Run tests with coverage
-        run: |
-          cargo test --locked --workspace --all-features --all-targets --no-fail-fast -- --nocapture
-          cargo test --locked --workspace --all-features --doc --no-fail-fast
-      - name: Merge execution traces
-        run: cargo profdata -- merge -sparse $(find . -iname "profile-*.profraw") -o profile.profdata
-      - name: Export to lcov format for codecov
-        # See <https://doc.rust-lang.org/nightly/unstable-book/compiler-flags/instrument-coverage.html#including-doc-tests>
-        run:
-          cargo cov -- export
-          --format=lcov > profile.lcov
-          --instr-profile=profile.profdata
-          $(
-          for file in
-          $(
-          cargo test --locked --workspace --all-features --all-targets
-          --no-fail-fast --no-run --message-format=json
-          | jq -r "select(.profile.test == true) | .filenames[]"
-          | grep -v dSYM -
-          )
-          target/debug/doctestbins/*/rust_out;
-          do
-          [[ -x $file ]] && printf "%s %s " -object $file ;
-          done
-          )
-=======
           cargo tarpaulin --out Xml --avoid-cfg-tarpaulin --timeout 180 --features arkworks blst --workspace
->>>>>>> b47a9fc5
       - name: Submit to codecov.io
         uses: codecov/codecov-action@v3.1.1
         with:
